--- conflicted
+++ resolved
@@ -183,12 +183,9 @@
         fixed_shapes = tuple([tile_info.shapes[prev_level][l] for l in tile_info.dims])
         search_space = {}
         stop_search = False
-<<<<<<< HEAD
         last_valid_permutation = None
         selected_splits = None
         selected_permutation = None
-=======
->>>>>>> 33af9f72
         for p in perms:
             if p in invalid_permutations:
                 continue
