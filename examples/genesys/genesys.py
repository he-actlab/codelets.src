from codelets.adl.graph import ComputeNode, StorageNode
from codelets import initialize_program, tile, hoist, pad_operands, update_operand_dtypes, \
    add_simd_typecast, template_layout_pass, template_pad_pass, TilingInfo
import inspect
from .genesys_instructions import GENESYS_INSTRUCTIONS
from .genesys_templates import GENESYS_TEMPLATES

# from .genesys_inference_codelets import GENESYS_CODELETS
from .genesys_codelets import GENESYS_CODELETS

from . import GENESYS_CFG, GENESYS_DTYPES, DTYPE_MAP
import numpy as np
from pathlib import Path
import json
from pprint import pprint
from codelets.adl.serialization import deserialize_hag
from . import SIMD_NS, SIMD_OPCODE_BITWIDTH, OP_DTYPES, \
    OP_LOCATIONS, NS_BITWIDTH, NS_IDX_BITWIDTH
import polymath as pm

CWD = Path(f"{__file__}").parent
BENCH_DIR = f"{CWD}/../../../benchmarks"
OUT_DIR = f"{BENCH_DIR}/compiler_outputs"
MODEL_DIR = f"{BENCH_DIR}/models/srdfg"
TILING_DIR = f"{BENCH_DIR}/tiling_info"

LOOPS_PER_LEVEL = 7
INCR_MAP = "{'LD': {'IBUF': 0, 'WBUF': 1, 'OBUF': 2, 'BBUF': 3}," \
           "'ST': {'IBUF': 4, 'WBUF': 5, 'OBUF': 6, 'BBUF': 7}}"
LD_ST_MAP = "{'LD': 0, 'ST': 1}"


def define_genesys(cfg):
    # TODO: Add capabilties to PE array not systolic_array

    with ComputeNode("Genesys") as hag:
        VMEM_PARTITIONS = [cfg['VMEM_DEPTH'], cfg['SIMD_WIDTH'], cfg['ACC_WIDTH']]
        IMM_PARTITIONS = [cfg['IMM_DEPTH'], cfg['ACC_WIDTH']]
        INSTR_PARTITIONS = [cfg['INSTR_DEPTH'], cfg['INSTR_WIDTH']]

        vmem1 = StorageNode("VMEM1", access_type='RAM', banks=cfg['SIMD_WIDTH'],
                            buffering_scheme="double",
                            width=cfg['ACC_WIDTH'], depth=cfg['VMEM_DEPTH'],
                            partitions=VMEM_PARTITIONS, latency=1, input_ports=2, output_ports=2)

        vmem2 = StorageNode("VMEM2", access_type='RAM', banks=cfg['SIMD_WIDTH'],
                            buffering_scheme="double", width=cfg['ACC_WIDTH'], depth=cfg['VMEM_DEPTH'],
                            partitions=VMEM_PARTITIONS, latency=1, input_ports=2, output_ports=2)

        imm = StorageNode("IMM", access_type='RAM', banks=cfg['SIMD_WIDTH'],
                          width=cfg['ACC_WIDTH'], depth=cfg['IMM_DEPTH'], partitions=IMM_PARTITIONS,
                          latency=1, input_ports=2, output_ports=2)

        # TODO: Does this need to be added?
        instr_mem = StorageNode("INSTR_MEM", access_type='RAM', width=cfg['INSTR_WIDTH'],
                                banks=cfg['INSTR_BANKS'], depth=cfg['INSTR_DEPTH'], partitions=INSTR_PARTITIONS,
                                latency=1, input_ports=2, output_ports=2)
        DRAM_PARTITIONS = [cfg['DRAM_DEPTH'], cfg['DRAM_BANKS'], cfg['DRAM_WIDTH']]

        dram = StorageNode("DRAM", access_type='RAM', banks=cfg['DRAM_BANKS'], addressable_dim=2,
                           width=cfg['DRAM_WIDTH'], depth=cfg['DRAM_DEPTH'], partitions=DRAM_PARTITIONS,
                           latency=1, input_ports=2, output_ports=2,
                           on_chip=False)

        with ComputeNode("systolic_array") as systolic_array:
            pe_array = ComputeNode("pe_array", dimensions=[cfg['ARRAY_N'], cfg['ARRAY_M']])
            # TODO: Need to formalize the storage node sizes by # elements, width, and datatype
            IBUF_PARTITIONS = [cfg['IBUF_DEPTH'], cfg['ARRAY_N'], cfg['DATA_WIDTH']]
            WBUF_PARTITIONS = [cfg['WBUF_DEPTH'], cfg['ARRAY_N'], cfg['ARRAY_M'], cfg['DATA_WIDTH']]
            OBUF_PARTITIONS = [cfg['OBUF_DEPTH'], cfg['ARRAY_M'], cfg['ACC_WIDTH']]
            BBUF_PARTITIONS = [cfg['BBUF_DEPTH'], cfg['ARRAY_M'], cfg['ACC_WIDTH']]
            ibuf = StorageNode("IBUF", access_type='RAM', banks=cfg['ARRAY_N'], buffering_scheme="double",
                               width=cfg['DATA_WIDTH'], depth=cfg['IBUF_DEPTH'], partitions=IBUF_PARTITIONS,
                               latency=1, input_ports=2, output_ports=2)
            wbuf = StorageNode("WBUF", access_type='RAM', banks=cfg['ARRAY_N'] * cfg['ARRAY_M'], addressable_dim=1,
                               buffering_scheme="double", width=cfg['DATA_WIDTH'], depth=cfg['WBUF_DEPTH'],
                               partitions=WBUF_PARTITIONS, latency=1, input_ports=2, output_ports=2)
            bbuf = StorageNode("BBUF", access_type='RAM', banks=cfg['ARRAY_M'], buffering_scheme="double",
                               width=cfg['ACC_WIDTH'], depth=cfg['BBUF_DEPTH'], partitions=BBUF_PARTITIONS,
                               latency=1, input_ports=2, output_ports=2)
            obuf = StorageNode("OBUF", access_type='RAM', banks=cfg['ARRAY_M'], buffering_scheme="double",
                               width=cfg['ACC_WIDTH'], depth=cfg['OBUF_DEPTH'], partitions=OBUF_PARTITIONS,
                               latency=1, input_ports=2, output_ports=2)
            # TODO: BW for DRAM is 64bits/cycle
            # Channel bandwidth = axi bandwidth
            # Request chunk of data for each iteration
            # Request size * data width * banks
            # iters = tile_size / (Request size * data width * banks)

            systolic_array.add_subgraph_edge('DRAM', 'IBUF', bandwidth=cfg['IBUF_CHANNEL_BW'])
            systolic_array.add_subgraph_edge('DRAM', 'WBUF', bandwidth=cfg['PARAM_BUF_CHANNEL_BW'])
            systolic_array.add_subgraph_edge('DRAM', 'BBUF', bandwidth=cfg['PARAM_BUF_CHANNEL_BW'])
            systolic_array.add_subgraph_edge('DRAM', 'OBUF', bandwidth=cfg['OBUF_CHANNEL_BW'])
            systolic_array.add_subgraph_edge('DRAM', 'INSTR_MEM', bandwidth=cfg['INSTR_CHANNEL_BW'])

            systolic_array.add_subgraph_edge('IBUF', 'pe_array', bandwidth=pe_array.dimensions[0] * cfg['DATA_WIDTH'])
            systolic_array.add_subgraph_edge('WBUF', 'pe_array',
                                             bandwidth=np.prod(pe_array.dimensions) * cfg['DATA_WIDTH'])
            systolic_array.add_subgraph_edge('BBUF', 'pe_array', bandwidth=pe_array.dimensions[1] * cfg['ACC_WIDTH'])
            systolic_array.add_subgraph_edge('OBUF', 'pe_array', bandwidth=pe_array.dimensions[1] * cfg['ACC_WIDTH'])
            systolic_array.add_subgraph_edge('OBUF', 'DRAM', bandwidth=cfg['OBUF_CHANNEL_BW'])
            # TODO: Add OBUF TO DRAM EDGE
            systolic_array.add_subgraph_edge('pe_array', 'OBUF', bandwidth=pe_array.dimensions[1] * cfg['ACC_WIDTH'])
            for p in GENESYS_INSTRUCTIONS['systolic_array']:
                systolic_array.add_primitive(p)
        simd = ComputeNode("SIMD", dimensions=[cfg['SIMD_WIDTH']])
        hag.add_subgraph_edge('VMEM1', 'SIMD', bandwidth=cfg['SIMD_WIDTH'] * cfg['ACC_WIDTH'])
        hag.add_subgraph_edge('SIMD', 'VMEM1', bandwidth=cfg['SIMD_WIDTH'] * cfg['ACC_WIDTH'])
        hag.add_subgraph_edge('VMEM2', 'SIMD', bandwidth=cfg['SIMD_WIDTH'] * cfg['ACC_WIDTH'])
        hag.add_subgraph_edge('SIMD', 'VMEM2', bandwidth=cfg['SIMD_WIDTH'] * cfg['ACC_WIDTH'])
        hag.add_subgraph_edge('SIMD', 'OBUF', bandwidth=cfg['SIMD_WIDTH'] * cfg['ACC_WIDTH'])
        hag.add_subgraph_edge('IMM', 'SIMD', bandwidth=cfg['SIMD_WIDTH'] * cfg['ACC_WIDTH'])
        hag.add_subgraph_edge('SIMD', 'IMM', bandwidth=cfg['SIMD_WIDTH'] * cfg['ACC_WIDTH'])
        hag.add_subgraph_edge('DRAM', 'VMEM1', bandwidth=cfg['SIMD_CHANNEL_BW'])
        hag.add_subgraph_edge('VMEM1', 'DRAM', bandwidth=cfg['SIMD_CHANNEL_BW'])

        hag.add_subgraph_edge('DRAM', 'VMEM2', bandwidth=cfg['SIMD_CHANNEL_BW'])
        hag.add_subgraph_edge('VMEM2', 'DRAM', bandwidth=cfg['SIMD_CHANNEL_BW'])
        hag.add_subgraph_edge('OBUF', 'SIMD', bandwidth=cfg['SIMD_WIDTH'] * cfg['ACC_WIDTH'])
        for p in GENESYS_INSTRUCTIONS['SIMD']:
            simd.add_primitive(p)

        ## Set templates
        # Config
        for hag_node, templates in GENESYS_TEMPLATES['config'].items():
            hag.add_start_template(hag_node, templates['start'](hag))
            hag.add_end_template(hag_node, templates['end'](hag))

        # Transfer
        for hag_node, template in GENESYS_TEMPLATES['transfer'].items():
            hag.add_transfer_template(*hag_node, template(hag))

        # Compute
        for hag_node, template in GENESYS_TEMPLATES['compute'].items():
            hag.add_compute_template(*hag_node, template(hag))

        # Loop
        hag.add_loop_template("systolic_array", GENESYS_TEMPLATES['loop'](hag))
        hag.add_loop_end_template("systolic_array", GENESYS_TEMPLATES['loop_end'](hag))

        # Program start and end
        hag.add_program_start_template("Genesys", GENESYS_TEMPLATES['program']['start'](hag))
        hag.add_program_end_template("Genesys", GENESYS_TEMPLATES['program']['end'](hag))

        # Codelet start and end
        hag.add_codelet_start_template("Genesys", GENESYS_TEMPLATES['codelet']['start'](hag))
        hag.add_codelet_end_template("Genesys", GENESYS_TEMPLATES['codelet']['end'](hag))

        for op_name, cdlt in GENESYS_CODELETS.items():
            cdlt_instance = cdlt(hag)
            hag.add_codelet(cdlt_instance)
        hag.add_util_fn("get_loop_level_id", ["buffer_name", "loop_id", "level", "ld_st"],
                        f"(loop_id % {LOOPS_PER_LEVEL}) + {LOOPS_PER_LEVEL} * level + ({INCR_MAP})[ld_st][buffer_name]")
    return hag


def add_genesys_templates(hag: ComputeNode):
    # Config
    for hag_node, templates in GENESYS_TEMPLATES['config'].items():
        hag.add_start_template(hag_node, templates['start'](hag))
        hag.add_end_template(hag_node, templates['end'](hag))

    # Transfer
    for hag_node, template in GENESYS_TEMPLATES['transfer'].items():
        hag.add_transfer_template(*hag_node, template(hag))

    # Compute
    for hag_node, template in GENESYS_TEMPLATES['compute'].items():
        hag.add_compute_template(*hag_node, template(hag))
    # Loop
    hag.add_loop_template("systolic_array", GENESYS_TEMPLATES['loop'](hag))

    # Program start and end
    hag.add_program_start_template("Genesys", GENESYS_TEMPLATES['program']['start'](hag))
    hag.add_program_end_template("Genesys", GENESYS_TEMPLATES['program']['end'](hag))

    # Codelet start and end
    hag.add_codelet_start_template("Genesys", GENESYS_TEMPLATES['codelet']['start'](hag))
    hag.add_codelet_end_template("Genesys", GENESYS_TEMPLATES['codelet']['end'](hag))


def update_genesys_cfg_from_dtypes(inp_cfg=None, dtypes=None):
    if inp_cfg:
        assert dtypes is not None
        inp_cfg['DATA_WIDTH'] = DTYPE_MAP[dtypes['SYSTOLIC_ARRAY']['inp_weight']].bits()
        inp_cfg['WGT_WIDTH'] = DTYPE_MAP[dtypes['SYSTOLIC_ARRAY']['inp_weight']].bits()
        inp_cfg['BIAS_WIDTH'] = DTYPE_MAP[dtypes['SYSTOLIC_ARRAY']['bias_out']].bits()
        inp_cfg['ACC_WIDTH'] = DTYPE_MAP[dtypes['SYSTOLIC_ARRAY']['bias_out']].bits()
        out_cfg = inp_cfg
    else:
        GENESYS_CFG['DATA_WIDTH'] = DTYPE_MAP[GENESYS_DTYPES['SYSTOLIC_ARRAY']['inp_weight']].bits()
        GENESYS_CFG['WGT_WIDTH'] = DTYPE_MAP[GENESYS_DTYPES['SYSTOLIC_ARRAY']['inp_weight']].bits()
        GENESYS_CFG['BIAS_WIDTH'] = DTYPE_MAP[GENESYS_DTYPES['SYSTOLIC_ARRAY']['bias_out']].bits()
        GENESYS_CFG['ACC_WIDTH'] = DTYPE_MAP[GENESYS_DTYPES['SYSTOLIC_ARRAY']['bias_out']].bits()
        out_cfg = GENESYS_CFG
    return out_cfg


def run_srdfg_passes(graph, train=False, batch_size=1, verbose=False):
    if batch_size > 1:
        batch_size_pass = pm.UpdateBatchSize(batch_size, graph.op_name)
        graph = batch_size_pass(graph)

    if train:
        if verbose:
            print(f"Generating training graph for {graph.name}")
        graph = pm.create_training_graph(graph)

    multi_dim_pass = pm.RenameMultiDimOps()
    graph = multi_dim_pass(graph)

    return graph


def get_transformed_srdfg(model_name,
                          train=False,
                          batch_size=1,
                          verbose=False,
                          benchmark_path=None):
    MODEL_DIR = f"{benchmark_path}/models/srdfg"
    if model_name not in ['resnet50', 'resnet18', 'maskrcnn', 'lenet', 'lenetbn']:
        raise RuntimeError(f"Invalid model name for compilation")
    if train:
        model_name = f"{model_name}_train"
    graph = pm.pb_load(f"{MODEL_DIR}/{model_name}.srdfg")
    graph = run_srdfg_passes(graph, train=train, batch_size=batch_size, verbose=verbose)
    return graph


def get_arch(dtypes, genesys_cfg, update_cfg_dtypes):
    dtypes = dtypes or GENESYS_DTYPES
    if update_cfg_dtypes:
        def_cfg = update_genesys_cfg_from_dtypes(inp_cfg=genesys_cfg, dtypes=dtypes)
    else:
        def_cfg = GENESYS_CFG
    return def_cfg


def compile_genesys(model_name,
                    train=False,
                    update_cfg_dtypes=False,
                    tiling_path=None,
                    batch_size=1,
                    store_tiling=False,
                    store_json_output=False,
                    json_output_filename=None,
                    verbose=False,
                    benchmark_path=None,
                    genesys_cfg=None,
                    dtypes=None,
                    print_config=True,
                    store_ops=False,
                    factor_fn='default',
                    relocation_offsets=None):
    MODEL_DIR = f"{benchmark_path}/models/srdfg"
    OUT_DIR = f"{benchmark_path}/compiler_outputs"

    TILING_DIR = f"{benchmark_path}/tiling_info"
    dtypes = dtypes or GENESYS_DTYPES
    if update_cfg_dtypes:
        def_cfg = update_genesys_cfg_from_dtypes(inp_cfg=genesys_cfg, dtypes=dtypes)
    else:
        def_cfg = GENESYS_CFG

    if model_name not in ['resnet50', 'resnet18', 'maskrcnn', 'lenet', 'lenetbn']:
        raise RuntimeError(f"Invalid model name for compilation")
    if train:
        model_name = f"{model_name}_train"
    graph = pm.pb_load(f"{MODEL_DIR}/{model_name}.srdfg")
    graph = run_srdfg_passes(graph, train=train, batch_size=batch_size, verbose=verbose)

    genesys = define_genesys(def_cfg)
    if print_config:
        print(f"Compiling model with the following config:\n")
        sizes_cfg = def_cfg.copy()
        sizes_cfg['IBUF_SIZE'] = genesys.get_subgraph_node("IBUF").total_capacity
        sizes_cfg['WBUF_SIZE'] = genesys.get_subgraph_node("WBUF").total_capacity
        sizes_cfg['OBUF_SIZE'] = genesys.get_subgraph_node("OBUF").total_capacity
        sizes_cfg['BBUF_SIZE'] = genesys.get_subgraph_node("BBUF").total_capacity
        pprint(sizes_cfg)
    mode = "training" if train else "inference"
    # Codelet compilation starts here
    program = initialize_program(graph, genesys, mode=mode)
    program.add_compilation_step("template_layout_pass", template_layout_pass, template=True)
    program.add_compilation_step("template_pad_pass", template_pad_pass, template=True,
                                 dependencies=["template_layout_pass"])
    program.add_compilation_step("update_operand_dtypes", update_operand_dtypes, preproc=True,
                                 stage_kwargs={'dtype_map': dtypes})
    program.add_compilation_step("pad_operands", pad_operands, preproc=True, stage_kwargs={'shaped_nodes': {}})
<<<<<<< HEAD
    tile_kwargs = {'factor_fn_name': factor_fn, 'stopping_condition': valid_split_stopping_condition,
                   'selection_metric': current_permutation_selection_metric, 'heuristic_fn': n_tiles_heuristic}
=======
    # tile_kwargs = {'factor_fn_name': factor_fn}
    tile_kwargs = {'factor_fn_name': factor_fn, 'stopping_condition': stopping_condition,
                   'selection_metric': selection_metric, 'heuristic_fn': n_tiles_heuristic}
>>>>>>> 33af9f72
    if store_tiling:
        tile_kwargs['checkpoint_file'] = str(Path(f"{TILING_DIR}/{graph.name}_tiling_info_checkpoint.json").absolute())
    program.add_compilation_step("tile", tile, stage_kwargs=tile_kwargs)
    program.add_compilation_step("hoist", hoist, dependencies=["tile"])
    program.add_compilation_step("simd_typecast", add_simd_typecast, dependencies=["hoist"],
                                 stage_kwargs={"dtype_map": {}, "codelet_output_map": {}},
                                 skip_noops=False)
    if relocation_offsets:
        program.set_relocation_ns_offsets(relocation_offsets)

    if tiling_path is not None:
        program.compile(tiling_path=f"{TILING_DIR}/{tiling_path}", verbose=verbose)
    else:
        program.compile(verbose=verbose)

    if store_tiling:
        program.store_tiling(f"{TILING_DIR}")

    if store_json_output:
        out_type = "json" if store_ops else "json_no_ops"
        res = program.emit(out_type)

        if json_output_filename is not None:
            with open(json_output_filename, "w") as outfile:
                json.dump(res, outfile, indent=4)
        else:
            store_dir = f"{OUT_DIR}/{model_name}_compiled"
            p = Path(f"{store_dir}.json")
            if p.exists():
                count = 0
                while Path(f"{store_dir}{count}.json").exists():
                    count += 1
                with open(f"{store_dir}{count}.json", "w") as outfile:
                    json.dump(res, outfile, indent=4)
            else:
                with open(f"{store_dir}.json", "w") as outfile:
                    json.dump(res, outfile, indent=4)
    return program


def valid_split_stopping_condition(search_space):
    return True


def exhaustive_search_stopping_condition(search_space):
    return False


def current_permutation_selection_metric(search_space, permutation):
    return permutation


def min_tiles_selection_metric(search_space, permutation):
    # Get valid permutation with minimum number of tiles
    min_tiles = 100000000
    min_tiles_permutation = None
    for perm, tiles in search_space.items():
        if tiles < min_tiles:
            min_tiles = tiles
            min_tiles_permutation = perm
    if min_tiles_permutation is not None:
        return min_tiles_permutation
    else:
        return None


# Number of tiles as tiling heuristc
def n_tiles_heuristic(permutation):
    n_tiles = 1
    for i in range(len(permutation)):
        n_tiles = n_tiles * permutation[i]
    return n_tiles


def compile_genesys_layer(layer_file,
                          update_cfg_dtypes=False,
                          tiling_path=None,
                          store_tiling=False,
                          store_json_output=False,
                          json_output_filename=None,
                          verbose=False,
                          benchmark_path=None,
                          genesys_cfg=None,
                          dtypes=None,
                          print_config=True,
                          store_ops=False,
                          store_checkpoint=False,
                          do_tile_stage=True,
                          do_hoist_stage=True,
                          factor_fn='default',
                          batch_size=1,
                          save_genesys_filename=None,
                          load_genesys_filename=None,
                          relocation_offsets=None,
                          tiling_search_algorithm='valid_split'):
    LAYER_DIR = f"{benchmark_path}/layers/srdfg"
    OUT_DIR = f"{benchmark_path}/compiler_outputs"

    TILING_DIR = f"{benchmark_path}/tiling_info"
    dtypes = dtypes or GENESYS_DTYPES
    if update_cfg_dtypes:
        def_cfg = update_genesys_cfg_from_dtypes(inp_cfg=genesys_cfg, dtypes=dtypes)
    else:
        def_cfg = GENESYS_CFG

    graph = pm.pb_load(f"{LAYER_DIR}/{layer_file}.srdfg")
    graph = run_srdfg_passes(graph, train=False, batch_size=batch_size, verbose=verbose)

    if load_genesys_filename is None:
        genesys = define_genesys(def_cfg)
    else:
        genesys = deserialize_hag(load_genesys_filename)
    if save_genesys_filename is not None:
        with open(save_genesys_filename, 'w') as f:
            json.dump(genesys.to_json(), f, indent=4)
    if print_config:
        print(f"Compiling model with the following config:\n")
        sizes_cfg = def_cfg.copy()
        sizes_cfg['IBUF_SIZE'] = genesys.get_subgraph_node("IBUF").total_capacity
        sizes_cfg['WBUF_SIZE'] = genesys.get_subgraph_node("WBUF").total_capacity
        sizes_cfg['OBUF_SIZE'] = genesys.get_subgraph_node("OBUF").total_capacity
        sizes_cfg['BBUF_SIZE'] = genesys.get_subgraph_node("BBUF").total_capacity
        pprint(sizes_cfg)
    mode = "inference"
    program = initialize_program(graph, genesys, mode=mode)
    program.add_compilation_step("template_layout_pass", template_layout_pass, template=True)
    program.add_compilation_step("template_pad_pass", template_pad_pass, template=True,
                                 dependencies=["template_layout_pass"])

    program.add_compilation_step("update_operand_dtypes", update_operand_dtypes, preproc=True,
                                 stage_kwargs={'dtype_map': dtypes})
    program.add_compilation_step("pad_operands", pad_operands, preproc=True, stage_kwargs={'shaped_nodes': {}})
    if tiling_search_algorithm == 'min_tiles':
        tile_kwargs = {'factor_fn_name': factor_fn, 'stopping_condition': exhaustive_search_stopping_condition,
                        'selection_metric': min_tiles_selection_metric, 'heuristic_fn': n_tiles_heuristic}
    else:
        tile_kwargs = {'factor_fn_name': factor_fn, 'stopping_condition': valid_split_stopping_condition,
                        'selection_metric': current_permutation_selection_metric, 'heuristic_fn': n_tiles_heuristic}

    if store_tiling and store_checkpoint:
        tile_kwargs['checkpoint_file'] = str(Path(f"{TILING_DIR}/{graph.name}_tiling_info_checkpoint.json").absolute())

    finalize_instructions = True
    if do_tile_stage:
        program.add_compilation_step("tile", tile, stage_kwargs=tile_kwargs)
    else:
        finalize_instructions = False

    if do_hoist_stage:
        program.add_compilation_step("hoist", hoist, dependencies=["tile"])
        program.add_compilation_step("simd_typecast", add_simd_typecast, dependencies=["hoist"],
                                     stage_kwargs={"dtype_map": {}, "codelet_output_map": {}}, skip_noops=False)
    else:
        finalize_instructions = False

    if relocation_offsets:
        program.set_relocation_ns_offsets(relocation_offsets)

    if tiling_path is not None:
        program.compile(tiling_path=f"{TILING_DIR}/{tiling_path}", verbose=verbose,
                        finalize_instructions=finalize_instructions)
    else:
        program.compile(verbose=verbose, finalize_instructions=finalize_instructions)

    if store_tiling:
        program.store_tiling(f"{TILING_DIR}")

    if store_json_output:
        out_type = "json" if store_ops else "json_no_ops"
        res = program.emit(out_type)

        if json_output_filename is not None:
            with open(json_output_filename, "w") as outfile:
                json.dump(res, outfile, indent=4)
        else:
            store_dir = f"{OUT_DIR}/{layer_file}_compiled"
            p = Path(f"{store_dir}.json")
            if p.exists():
                count = 0
                while Path(f"{store_dir}{count}.json").exists():
                    count += 1
                with open(f"{store_dir}{count}.json", "w") as outfile:
                    json.dump(res, outfile, indent=4)
            else:
                with open(f"{store_dir}.json", "w") as outfile:
                    json.dump(res, outfile, indent=4)
    return program


def compile_extracted_genesys_layer(model_name,
                                    layer_name,
                                    train=False,
                                    update_cfg_dtypes=False,
                                    batch_size=1,
                                    verbose=False,
                                    benchmark_path=None,
                                    genesys_cfg=None,
                                    dtypes=None,
                                    print_config=True,
                                    factor_fn='default',
                                    specific_layer_name=None,
                                    relocation_offsets=None):
    MODEL_DIR = f"{benchmark_path}/models/srdfg"

    dtypes = dtypes or GENESYS_DTYPES
    if update_cfg_dtypes:
        def_cfg = update_genesys_cfg_from_dtypes(inp_cfg=genesys_cfg, dtypes=dtypes)
    else:
        def_cfg = GENESYS_CFG

    if model_name not in ['resnet50', 'resnet18', 'maskrcnn', 'lenet', 'lenetbn']:
        raise RuntimeError(f"Invalid model name for extracting layer for compilation")
    if train:
        model_name = f"{model_name}_train"
    graph = pm.pb_load(f"{MODEL_DIR}/{model_name}.srdfg")
    graph = run_srdfg_passes(graph, train=train, batch_size=batch_size, verbose=verbose)
    found_layer = False
    for node in list(graph.nodes.values()):
        if not isinstance(node, (pm.write, pm.placeholder)):
            if node.op_name == layer_name and not found_layer:
                found_layer = True
                break

    if not found_layer:
        raise RuntimeError(f"Invalid layer name {layer_name} for extracting layer from {model_name}")

    genesys = define_genesys(def_cfg)
    if print_config:
        print(f"Compiling model with the following config:\n")
        sizes_cfg = def_cfg.copy()
        sizes_cfg['IBUF_SIZE'] = genesys.get_subgraph_node("IBUF").total_capacity
        sizes_cfg['WBUF_SIZE'] = genesys.get_subgraph_node("WBUF").total_capacity
        sizes_cfg['OBUF_SIZE'] = genesys.get_subgraph_node("OBUF").total_capacity
        sizes_cfg['BBUF_SIZE'] = genesys.get_subgraph_node("BBUF").total_capacity
        pprint(sizes_cfg)
    mode = "training" if train else "inference"
    # Codelet compilation starts here
    program = initialize_program(graph, genesys, mode=mode)
    program.add_compilation_step("template_layout_pass", template_layout_pass, template=True)
    program.add_compilation_step("template_pad_pass", template_pad_pass, template=True,
                                 dependencies=["template_layout_pass"])
    program.add_compilation_step("update_operand_dtypes", update_operand_dtypes, preproc=True,
                                 stage_kwargs={'dtype_map': dtypes})
    program.add_compilation_step("pad_operands", pad_operands, preproc=True, stage_kwargs={'shaped_nodes': {}})
<<<<<<< HEAD
    tile_kwargs = {'factor_fn_name': factor_fn, 'stopping_condition': valid_split_stopping_condition,
                   'selection_metric': current_permutation_selection_metric, 'heuristic_fn': n_tiles_heuristic}
=======
    tile_kwargs = {'factor_fn_name': factor_fn, 'stopping_condition': stopping_condition,
                   'selection_metric': selection_metric, 'heuristic_fn': n_tiles_heuristic}
>>>>>>> 33af9f72
    program.add_compilation_step("tile", tile, stage_kwargs=tile_kwargs)
    program.add_compilation_step("hoist", hoist, dependencies=["tile"])
    if relocation_offsets:
        program.set_relocation_ns_offsets(relocation_offsets)
    program.compile(verbose=verbose, sequence_algorithm='filtered', filtered_layers=[layer_name])

    return program


def add_genesys_codelets(hag: ComputeNode):
    for op_name, cdlt in GENESYS_CODELETS.items():
        hag.add_codelet(cdlt(hag))<|MERGE_RESOLUTION|>--- conflicted
+++ resolved
@@ -287,14 +287,8 @@
     program.add_compilation_step("update_operand_dtypes", update_operand_dtypes, preproc=True,
                                  stage_kwargs={'dtype_map': dtypes})
     program.add_compilation_step("pad_operands", pad_operands, preproc=True, stage_kwargs={'shaped_nodes': {}})
-<<<<<<< HEAD
     tile_kwargs = {'factor_fn_name': factor_fn, 'stopping_condition': valid_split_stopping_condition,
                    'selection_metric': current_permutation_selection_metric, 'heuristic_fn': n_tiles_heuristic}
-=======
-    # tile_kwargs = {'factor_fn_name': factor_fn}
-    tile_kwargs = {'factor_fn_name': factor_fn, 'stopping_condition': stopping_condition,
-                   'selection_metric': selection_metric, 'heuristic_fn': n_tiles_heuristic}
->>>>>>> 33af9f72
     if store_tiling:
         tile_kwargs['checkpoint_file'] = str(Path(f"{TILING_DIR}/{graph.name}_tiling_info_checkpoint.json").absolute())
     program.add_compilation_step("tile", tile, stage_kwargs=tile_kwargs)
@@ -539,13 +533,8 @@
     program.add_compilation_step("update_operand_dtypes", update_operand_dtypes, preproc=True,
                                  stage_kwargs={'dtype_map': dtypes})
     program.add_compilation_step("pad_operands", pad_operands, preproc=True, stage_kwargs={'shaped_nodes': {}})
-<<<<<<< HEAD
     tile_kwargs = {'factor_fn_name': factor_fn, 'stopping_condition': valid_split_stopping_condition,
                    'selection_metric': current_permutation_selection_metric, 'heuristic_fn': n_tiles_heuristic}
-=======
-    tile_kwargs = {'factor_fn_name': factor_fn, 'stopping_condition': stopping_condition,
-                   'selection_metric': selection_metric, 'heuristic_fn': n_tiles_heuristic}
->>>>>>> 33af9f72
     program.add_compilation_step("tile", tile, stage_kwargs=tile_kwargs)
     program.add_compilation_step("hoist", hoist, dependencies=["tile"])
     if relocation_offsets:
