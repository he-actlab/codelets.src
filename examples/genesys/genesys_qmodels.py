import torch
import torch.nn as nn
from torch import Tensor
import torch.nn.functional as F
from typing import Union, List
from . import GENESYS_CFG
from .genesys_model_utils import get_resnet18, get_resnet50
import numpy as np


class QLayer(nn.Module):
    def __init__(self, layer: str, input_width: Union[int, List] = None, output_width: Union[int, List] = None,
                 method: str = 'truncate', **kwargs):
        super(QLayer, self).__init__()
        self.input_width = input_width
        self.output_width = output_width
        self.method = method
        assert method == 'truncate' or method == 'scale'
        self.layer = getattr(nn, layer)(**kwargs)

    def forward_scaled(self, input: Tensor) -> Tensor:
        if self.input_width is not None:
            # quantize_per_tensor works only on float tensors
            qinput = torch.quantize_per_tensor(input.float(), self.input_width[0], self.input_width[1],
                                               self.input_width[2])
            output = self.layer.forward(qinput.dequantize())
        else:
            # Compute forward using floats since lot of torch operators don't have int support on CPUs
            output = self.layer.forward(input.float())
        if self.output_width is not None:
            qoutput = torch.quantize_per_tensor(output, self.output_width[0], self.output_width[1],
                                                self.output_width[2])
            return qoutput.dequantize()
        else:
            return output.int()

    def forward_truncate(self, input: Tensor) -> Tensor:
        if self.input_width is not None:
            input_mask = torch.ones(input.size()) * ((1 << self.input_width) - 1)
            qinput = torch.bitwise_and(input, input_mask.int())
            output = self.layer.forward(qinput.float()).int()
        else:
            # Compute forward using floats since lot of torch operators don't have int support on CPUs
            output = self.layer.forward(input.float()).int()
        if self.output_width is not None:
            output_mask = torch.ones(output.size()) * ((1 << self.output_width) - 1)
            qoutput = torch.bitwise_and(output, output_mask.int())
            return qoutput
        else:
            return output

    def forward(self, input: Tensor) -> Tensor:
        if self.method == 'truncate':
            return self.forward_truncate(input)
        else:
            return self.forward_scaled(input)

    @property
    def weight(self):
        return self.layer.weight

    @property
    def bias(self):
        return self.layer.bias


def shuffle_weights(weights, layer_type="conv"):
    # Layout of weights is in (KH, KW, OC, IC) format
    w_dim = weights.shape
    result = np.zeros(w_dim, dtype=weights.dtype)
    tile_m = GENESYS_CFG['ARRAY_M']
    tile_n = GENESYS_CFG['ARRAY_N']
    if layer_type == "conv":
        for kh in range(w_dim[0]):
            for kw in range(w_dim[1]):
                for mm in range(0, w_dim[2], tile_m):
                    for nn in range(0, w_dim[3], tile_n):
                        for m in range(tile_m):
                            for n in range(tile_n):
                                # Reverse order within a tile because systolic array is filled from last column first.
                                result[kh][kw][mm + tile_m - m - 1][nn + n] = weights[kh][kw][mm + m][nn + n]
                                # result[kh][kw][nn + n][mm + tile_m - m - 1] = weights[kh][kw][nn + n][mm + m]
    else:
        assert layer_type == "linear"
        for mm in range(0, w_dim[1], tile_m):
            for nn in range(0, w_dim[0], tile_n):
                for m in range(tile_m):
                    for n in range(tile_n):
                        # Reverse order within a tile because systolic array is filled from last column first.
                        result[nn + n][mm + tile_m - m - 1] = weights[nn + n][mm + m]
                        # result[kh][kw][nn + n][mm + tile_m - m - 1] = weights[kh][kw][nn + n][mm + m]
    return result


def dram_layout(weights):
    dram_weights = []
    assert weights.dtype == np.int8 or weights.dtype == np.uint8
    flat_weights = weights.flatten()
    flat_weights = flat_weights.astype(np.uint8)
    n = flat_weights.shape[0]
    assert n >= 4
    for i in range(0, n - 4, 4):
        concat_weights = (flat_weights[i]) + \
                         (flat_weights[i + 1] << 8) + \
                         (flat_weights[i + 2] << 16) + \
                         (flat_weights[i + 3] << 24)
        dram_weights.append(concat_weights)
    concat_weights = flat_weights[i]
    if i + 1 < n:
        concat_weights += flat_weights[i + 1] << 8
    if i + 2 < n:
        concat_weights += flat_weights[i + 2] << 16
    if i + 3 < n:
        concat_weights += flat_weights[i + 3] << 24
    dram_weights.append(concat_weights)
    dram_weights = [str(x) for x in dram_weights]
    return dram_weights

<<<<<<< HEAD
def gen_conv_testcase(input_dim, weight_dim, base_path=".", stride = 1, padding = 0, bias = False):
=======

def gen_conv_testcase(input_dim, weight_dim, stride=1, padding=0, bias=False):
>>>>>>> db522dc4
    # Input is (N, H, W, C)
    input = np.random.randint(low=0, high=127, size=input_dim, dtype=np.int8)
    # Weights is (KH, KW, OC, IC) layout
    weights = np.random.randint(low=0, high=127, size=weight_dim, dtype=np.int8)
    with open(f'{base_path}/input.txt', 'w') as f:
        f.write('\n'.join(dram_layout(input)))
    with open(f'{base_path}/weights.txt', 'w') as f:
        f.write('\n'.join(dram_layout(shuffle_weights(weights))))

    model = QLayer('Conv2d', in_channels=weight_dim[3], out_channels=weight_dim[2], kernel_size=weight_dim[0],
                   stride=stride,
                   padding=padding, bias=bias)
    input_tensor = torch.from_numpy(input)
    input_tensor = input_tensor.float()
    model.weight.data = torch.from_numpy(weights)
    model.weight.data = model.weight.data.float()
    # Reshape as Conv2D layer in pytorch needs input as (N,C,H,W)
    input_tensor = input_tensor.permute(0, 3, 1, 2)
    # Reshape as Conv2D layer in pytorch needs weight as (OC,IC,KH,KW)
    model.weight.data = model.weight.data.permute(2, 3, 0, 1)
    output = model(input_tensor)
    model.eval()
    # Output from pytorch is (N, OC, H, W)
    # Reshape output as Genesys will generate output as (N, H, W, OC)
    output = output.permute(0, 2, 3, 1).numpy()
    output = output.flatten().tolist()
    output = [str(x) for x in output]
    # Write outputs to file
    with open(f'{base_path}/output.txt', 'w') as f:
        f.write('\n'.join(output))


def gen_fc_layer_testcase(input_dim, output_dim, bias=False):
    # Input is (N, *, H), output is (N, *, W)
    input = np.random.randint(low=0, high=127, size=input_dim, dtype=np.int8)
    # Weights is of dimension (H, W)
    weights = np.random.randint(low=0, high=127, size=(input_dim[-1], output_dim[-1]), dtype=np.int8)
    with open('input.txt', 'w') as f:
        f.write('\n'.join(dram_layout(input)))
    with open('weights.txt', 'w') as f:
        f.write('\n'.join(dram_layout(shuffle_weights(weights, layer_type='linear'))))
    model = QLayer('Linear', in_features=input_dim[-1], out_features=output_dim[-1], bias=bias)
    input_tensor = torch.from_numpy(input)
    input_tensor = input_tensor.float()
    # Pytorch layer weights are stored in transposed format.
    model.weight.data = torch.from_numpy(np.transpose(weights))
    model.weight.data = model.weight.data.float()
    output = model(input_tensor)
    model.eval()
    print(output)
    output = output.numpy()
    output = output.flatten().tolist()
    output = [str(x) for x in output]
    # Write outputs to file
    with open('output.txt', 'w') as f:
        f.write('\n'.join(output))


def pad_conv(layer_data):
    x = layer_data['input']
    out = layer_data['output']
    wgt = layer_data['params']['weight']
    b = layer_data['params']['bias']
    if x.shape[-1] % GENESYS_CFG['ARRAY_M'] != 0:
        ic_init = x.shape[-1]
        ic_pad = (GENESYS_CFG['ARRAY_M'] - ic_init) % GENESYS_CFG['ARRAY_M']
        assert (ic_pad + ic_init) % GENESYS_CFG['ARRAY_M'] == 0
        padding = (0, ic_pad)
        x_pad = ((0, 0), (0, 0), (0, 0), padding)

        x = np.pad(x, x_pad, "constant")
        assert wgt.shape[-1] == ic_init
        wgt = np.pad(wgt, x_pad, "constant")

    if out.shape[-1] % GENESYS_CFG['ARRAY_N'] != 0:
        oc_init = out.shape[-1]
        oc_pad = (GENESYS_CFG['ARRAY_N'] - oc_init) % GENESYS_CFG['ARRAY_N']
        assert (oc_pad + oc_init) % GENESYS_CFG['ARRAY_N'] == 0
        padding = (0, oc_pad)
        out_pad = ((0, 0), (0, 0), (0, 0), padding)
        out = np.pad(out, out_pad, "constant")
        assert wgt.shape[-2] == oc_init
        wgt_pad = ((0, 0), (0, 0), padding, (0, 0))
        wgt = np.pad(wgt, wgt_pad, "constant")
        assert b.shape[0] == oc_init
        b = np.pad(b, padding, "constant")
    return x, wgt, b, out


def pad_gemm(layer_data):
    x = layer_data['input']
    out = layer_data['output']
    wgt = layer_data['params']['weight']
    b = layer_data['params']['bias']
    if x.shape[-1] % GENESYS_CFG['ARRAY_M'] != 0:
        ic_init = x.shape[-1]
        ic_pad = (GENESYS_CFG['ARRAY_M'] - ic_init) % GENESYS_CFG['ARRAY_M']
        assert (ic_pad + ic_init) % GENESYS_CFG['ARRAY_M'] == 0
        padding = (0, ic_pad)
        x_pad = ((0, 0), padding)

        x = np.pad(x, x_pad, "constant")
        assert wgt.shape[0] == ic_init
        wgt_pad = (padding, (0, 0))
        wgt = np.pad(wgt, wgt_pad, "constant")

    if out.shape[-1] % GENESYS_CFG['ARRAY_N'] != 0:
        oc_init = out.shape[-1]
        oc_pad = (GENESYS_CFG['ARRAY_N'] - oc_init) % GENESYS_CFG['ARRAY_N']
        assert (oc_pad + oc_init) % GENESYS_CFG['ARRAY_N'] == 0
        padding = (0, oc_pad)
        out_pad = ((0, 0), padding)
        out = np.pad(out, out_pad, "constant")
        assert wgt.shape[-1] == oc_init
        wgt_pad = ((0, 0), padding)
        wgt = np.pad(wgt, wgt_pad, "constant")
        assert b.shape[0] == oc_init
        b = np.pad(b, padding, "constant")
    return x, wgt, b, out

<<<<<<< HEAD
def generate_random_values(cdlt, layer_name, base_path=".", format="nhwc"):
    input_dims = cdlt.inputs[0].shape
    weight_dims = cdlt.inputs[1].shape
    stride = cdlt.required_params['stride'].value
    pad = cdlt.required_params['pad'].value

    input = np.random.randint(low=0, high=127, size=input_dims, dtype=np.int8)
    weights = np.random.randint(low=0, high=127, size=weight_dims, dtype=np.int8)
    assert "conv" in layer_name

    with open(f'{base_path}/input.txt', 'w') as f:
        f.write('\n'.join(dram_layout(input)))
    with open(f'{base_path}/weights.txt', 'w') as f:
        f.write('\n'.join(dram_layout(shuffle_weights(weights))))
    if format.lower() == "nhwc" and "conv" in layer_name:
        input = input.transpose(0, 3, 1, 2)
        weights = weights.transpose(2, 3, 0, 1)

    model = QLayer('Conv2d', in_channels=weight_dims[3], out_channels=weight_dims[2], kernel_size=weight_dims[0],
                   stride=stride,
                   padding=0,
                   bias=False)

    input_tensor = torch.from_numpy(input)
    input_tensor = input_tensor.float()
    model.weight.data = torch.from_numpy(weights)
    model.weight.data = model.weight.data.float()
    model.eval()
    output = model(input_tensor)
    # Output from pytorch is (N, OC, H, W)
    # Reshape output as Genesys will generate output as (N, H, W, OC)
    output = output.permute(0, 2, 3, 1).numpy()
    output = output.flatten().tolist()
    output = [str(x) for x in output]

    # Write outputs to file
    with open(f'{base_path}/output.txt', 'w') as f:
        f.write('\n'.join(output))

    # if len(cdlt.inputs) == 3:
    #     bias = model.bias.detach().numpy()
    #     print(bias.dtype)
    #     bias = bias.flatten().tolist()
    #     bias = [str(x) for x in bias]
    #     with open(f'{base_path}/bias.txt', 'w') as f:
    #         f.write('\n'.join(bias))

def get_model_values(model_name, layer_name, layer_num):
=======
>>>>>>> db522dc4

def get_model_values(model_name, layer_name, layer_num):
    if model_name == "resnet18":
        layer_data, model = get_resnet18(True, layer_name, layer_num)
    elif model_name == "resnet50":
        layer_data, model = get_resnet50(True, layer_name, layer_num)
    else:
        raise RuntimeError

    if "conv" in layer_name.lower():
        x, wgt, b, out = pad_conv(layer_data)
    else:
        assert "linear" in layer_name.lower()
        x, wgt, b, out = pad_gemm(layer_data)
    base_filename = f'{model_name}_{layer_name.lower()}'

    with open(f'{base_filename}_input_i8.txt', 'w') as f:
        # f.write('\n'.join(dram_layout(x)))
        f.write('\n'.join([str(i) for i in x.flatten()]))

    with open(f'{base_filename}_weights_i8.txt', 'w') as f:
        # f.write('\n'.join(dram_layout(shuffle_weights(wgt))))
        f.write('\n'.join([str(i) for i in wgt.flatten()]))

    out = out.flatten().tolist()
    out = [str(x) for x in out]
    with open(f'{base_filename}_output_i32.txt', 'w') as f:
        f.write('\n'.join(out))

    b = b.flatten().tolist()
    b = [str(x) for x in b]
    with open(f'{base_filename}_bias_i32.txt', 'w') as f:
        f.write('\n'.join(b))<|MERGE_RESOLUTION|>--- conflicted
+++ resolved
@@ -116,12 +116,9 @@
     dram_weights = [str(x) for x in dram_weights]
     return dram_weights
 
-<<<<<<< HEAD
-def gen_conv_testcase(input_dim, weight_dim, base_path=".", stride = 1, padding = 0, bias = False):
-=======
-
-def gen_conv_testcase(input_dim, weight_dim, stride=1, padding=0, bias=False):
->>>>>>> db522dc4
+
+
+def gen_conv_testcase(input_dim, weight_dim, stride=1, padding=0, base_path=".", bias=False):
     # Input is (N, H, W, C)
     input = np.random.randint(low=0, high=127, size=input_dim, dtype=np.int8)
     # Weights is (KH, KW, OC, IC) layout
@@ -242,7 +239,6 @@
         b = np.pad(b, padding, "constant")
     return x, wgt, b, out
 
-<<<<<<< HEAD
 def generate_random_values(cdlt, layer_name, base_path=".", format="nhwc"):
     input_dims = cdlt.inputs[0].shape
     weight_dims = cdlt.inputs[1].shape
@@ -290,9 +286,6 @@
     #     with open(f'{base_path}/bias.txt', 'w') as f:
     #         f.write('\n'.join(bias))
 
-def get_model_values(model_name, layer_name, layer_num):
-=======
->>>>>>> db522dc4
 
 def get_model_values(model_name, layer_name, layer_num):
     if model_name == "resnet18":
