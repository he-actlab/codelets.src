import torch
import torch.nn as nn
from torch import Tensor
import torch.nn.functional as F
from typing import Union, List
from . import GENESYS_CFG
from .genesys_model_utils import get_resnet18, get_resnet50
import numpy as np

WEIGHTS_CL_TO_CF = [3, 2, 0, 1]
WEIGHTS_CF_TO_CL = [2, 3, 1, 0]
# FLIP_SHAPE_PERM = [2, 3, 1, 0]
# FLIP_SHAPE_PERM = [2, 3, 0, 1]

class QLayer(nn.Module):
    def __init__(self, layer: str, input_width: Union[int, List] = None, output_width: Union[int, List] = None,
                 method: str = 'truncate', **kwargs):
        super(QLayer, self).__init__()
        self.input_width = input_width
        self.output_width = output_width
        self.method = method
        assert method == 'truncate' or method == 'scale'
        self.layer = getattr(nn, layer)(**kwargs)

    def forward_scaled(self, input: Tensor) -> Tensor:
        if self.input_width is not None:
            # quantize_per_tensor works only on float tensors
            qinput = torch.quantize_per_tensor(input.float(), self.input_width[0], self.input_width[1],
                                               self.input_width[2])
            output = self.layer.forward(qinput.dequantize())
        else:
            # Compute forward using floats since lot of torch operators don't have int support on CPUs
            output = self.layer.forward(input.float())
        if self.output_width is not None:
            qoutput = torch.quantize_per_tensor(output, self.output_width[0], self.output_width[1],
                                                self.output_width[2])
            return qoutput.dequantize()
        else:
            return output.int()

    def forward_truncate(self, input: Tensor) -> Tensor:
        if self.input_width is not None:
            input_mask = torch.ones(input.size()) * ((1 << self.input_width) - 1)
            qinput = torch.bitwise_and(input, input_mask.int())
            output = self.layer.forward(qinput.float()).int()
        else:
            # Compute forward using floats since lot of torch operators don't have int support on CPUs
            output = self.layer.forward(input.float()).int()
        if self.output_width is not None:
            output_mask = torch.ones(output.size()) * ((1 << self.output_width) - 1)
            qoutput = torch.bitwise_and(output, output_mask.int())
            return qoutput
        else:
            return output

    def forward(self, input: Tensor) -> Tensor:
        if self.method == 'truncate':
            return self.forward_truncate(input)
        else:
            return self.forward_scaled(input)

    @property
    def weight(self):
        return self.layer.weight

    @property
    def bias(self):
        return self.layer.bias


def shuffle_weights(weights, layer_type="conv"):

    # Layout of weights is in (KH, KW, IC, OC) format
    w_dim = weights.shape
    result = np.zeros(w_dim, dtype=weights.dtype)
    tile_m = GENESYS_CFG['ARRAY_M']
    tile_n = GENESYS_CFG['ARRAY_N']
    if layer_type == "conv":
        coord_map = {}
        for kh in range(w_dim[0]):
            for kw in range(w_dim[1]):
                for ic in range(0, w_dim[3], tile_n):  # IC
                    for oc in range(0, w_dim[2], tile_m): # OC
                        for n in range(tile_n):  # Rows
                            for m in range(tile_m): # Columns
                                # Reverse order within a tile because systolic array is filled from last column first.

                                src_coord = kh, kw, ic + n, oc + m
                                dst_coord = kh, kw, ic + tile_n - m - 1, oc + n
                                assert src_coord not in coord_map
                                coord_map[src_coord] = dst_coord

                                result[dst_coord[0]][dst_coord[1]][dst_coord[2]][dst_coord[3]] = weights[src_coord[0]][src_coord[1]][src_coord[2]][src_coord[3]]

    else:
        assert layer_type in ["linear", "gemm"]
       # result = np.zeros((w_dim[1], w_dim[0]), dtype=weights.dtype)
        for mm in range(0, w_dim[1], tile_m):
            for nn in range(0, w_dim[0], tile_n):
                for m in range(tile_m):
                    for n in range(tile_n):
                        # Reverse order within a tile because systolic array is filled from last column first.
                        # Adjacent values in memory are filled in systolic array column.
                        # So, if systolic array size is 32x32, weight at (0, 0) should be in (31,0) in memory
                        # weight at (1, 0) should be in (31,1) in memory and so on.
                        result[nn + n][mm + tile_m - m - 1] = weights[nn + n][mm + m]
                        # result[kh][kw][nn + n][mm + tile_m - m - 1] = weights[kh][kw][nn + n][mm + m]
    return result

def tiled_flatten(weights, dram_tiling):
    result = list()
    big_tile_size = dram_tiling['P']
    w_dim = weights.shape
    tile_m = GENESYS_CFG['ARRAY_M']
    tile_n = GENESYS_CFG['ARRAY_N']
    for big_tile in range(0, w_dim[1], big_tile_size):
        for nn in range(0, w_dim[0], tile_n):
            for mm in range(0, big_tile_size, tile_m):
                for m in range(tile_m):
                    for n in range(tile_n):
                        result.append(weights[nn + n][big_tile + mm + m])
    return np.array(result, weights.dtype)

def dram_layout(weights, print_debug=False):
    dram_weights = []
    assert weights.dtype == np.int8 or weights.dtype == np.uint8
    flat_weights = weights.flatten()
    flat_weights = flat_weights.astype(np.uint8)
    n = flat_weights.shape[0]
    assert n >= 4
    i = 0
    nums = [i]
    while i < (n-4):
        concat_weights = (flat_weights[i]) + \
                         (flat_weights[i + 1] << 8) + \
                         (flat_weights[i + 2] << 16) + \
                         (flat_weights[i + 3] << 24)
        dram_weights.append(concat_weights)

        i += 4
        nums.append(i)

    concat_weights = flat_weights[i]
    if i + 1 < n:
        concat_weights += flat_weights[i + 1] << 8
    if i + 2 < n:
        concat_weights += flat_weights[i + 2] << 16
    if i + 3 < n:
        concat_weights += flat_weights[i + 3] << 24
    dram_weights.append(concat_weights)
    dram_weights = [str(x) for x in dram_weights]
    return dram_weights



def gen_conv_testcase(input_dim, weight_dim, stride=1, padding=0, base_path=".", bias=False):
    # Input is (N, H, W, C)
    input = np.random.randint(low=0, high=127, size=input_dim, dtype=np.int8)
    # Weights is (KH, KW, OC, IC) layout
    weights = np.random.randint(low=0, high=127, size=weight_dim, dtype=np.int8)
    with open(f'{base_path}/input.txt', 'w') as f:
        f.write('\n'.join(dram_layout(input)))
    with open(f'{base_path}/weights.txt', 'w') as f:
        f.write('\n'.join(dram_layout(shuffle_weights(weights))))


    model = QLayer('Conv2d', in_channels=weight_dim[3], out_channels=weight_dim[2], kernel_size=weight_dim[0],
                   stride=stride,
                   padding=padding, bias=bias)
    input_tensor = torch.from_numpy(input)
    input_tensor = input_tensor.float()
    model.weight.data = torch.from_numpy(weights)
    model.weight.data = model.weight.data.float()
    # Reshape as Conv2D layer in pytorch needs input as (N,C,H,W)
    input_tensor = input_tensor.permute(0, 3, 1, 2)
    # Reshape as Conv2D layer in pytorch needs weight as (OC,IC,KH,KW)
    model.weight.data = model.weight.data.permute(2, 3, 0, 1)
    output = model(input_tensor)
    model.eval()
    # Output from pytorch is (N, OC, H, W)
    # Reshape output as Genesys will generate output as (N, H, W, OC)
    output = output.permute(0, 2, 3, 1).numpy()
    output = output.flatten().tolist()
    output = [str(x) for x in output]
    # Write outputs to file
    with open(f'{base_path}/output.txt', 'w') as f:
        f.write('\n'.join(output))


def gen_fc_layer_testcase(input_dim, output_dim, big_tile_size=1, bias=False):
    # Input is (N, *, H), output is (N, *, W)
    input = np.random.randint(low=0, high=127, size=input_dim, dtype=np.int8)
    # Weights is of dimension (H, W)
    weights = np.random.randint(low=0, high=127, size=(input_dim[-1], output_dim[-1]), dtype=np.int8)
    bias_values = np.zeros(output_dim[-1])
    if bias:
        bias_values = np.random.randint(low=0, high=127, size=output_dim[-1], dtype=np.int8)
        with open('bias.txt', 'w') as f:
            f.write('\n'.join(dram_layout(bias_values)))
    with open('input.txt', 'w') as f:
        f.write('\n'.join(dram_layout(input)))
    with open('weights_nondram.txt', 'w') as f:
        weights_nondram = tiled_flatten(shuffle_weights(weights, layer_type='linear'), big_tile_size).tolist()
        weights_nondram = [str(x) for x in weights_nondram]
        f.write('\n'.join(weights_nondram))
    with open('weights_raw.txt', 'w') as f:
        weights_raw = weights.flatten().tolist()
        weights_raw = [str(x) for x in weights_raw]
        f.write('\n'.join(weights_raw))
    with open('weights.txt', 'w') as f:
        final_weights = tiled_flatten(shuffle_weights(weights, layer_type='linear'), big_tile_size)
        f.write('\n'.join(dram_layout(final_weights)))
    model = QLayer('Linear', in_features=input_dim[-1], out_features=output_dim[-1], bias=bias)
    input_tensor = torch.from_numpy(input)
    input_tensor = input_tensor.float()
    # Pytorch layer weights are stored in transposed format.
    model.weight.data = torch.from_numpy(np.transpose(weights))
    model.weight.data = model.weight.data.float()
    output = model(input_tensor)
    model.eval()
    print(output)
    output = output.numpy()
    output = output.flatten().tolist()
    output = [str(x) for x in output]
    # Write outputs to file
    with open('output.txt', 'w') as f:
        f.write('\n'.join(output))


def gen_fc_layer_testcase_numpy(input_dim, output_dim, big_tile_size=1, bias=False):
    # Input is (N, *, H), output is (N, *, W)
    input = np.random.randint(low=0, high=127, size=input_dim, dtype=np.int8)
    # Weights is of dimension (H, W)
    weights = np.random.randint(low=0, high=127, size=(input_dim[-1], output_dim[-1]), dtype=np.int8)
    bias_values = np.zeros(output_dim[-1])
    if bias:
        bias_values = np.random.randint(low=0, high=127, size=output_dim[-1], dtype=np.int8)
        with open('bias.txt', 'w') as f:
            f.write('\n'.join(dram_layout(bias_values)))
    with open('input.txt', 'w') as f:
        f.write('\n'.join(dram_layout(input)))
    with open('weights_nondram.txt', 'w') as f:
        weights_nondram = tiled_flatten(shuffle_weights(weights, layer_type='linear'), big_tile_size).tolist()
        weights_nondram = [str(x) for x in weights_nondram]
        f.write('\n'.join(weights_nondram))
    with open('weights_raw.txt', 'w') as f:
        weights_raw = weights.flatten().tolist()
        weights_raw = [str(x) for x in weights_raw]
        f.write('\n'.join(weights_raw))
    with open('weights.txt', 'w') as f:
        final_weights = tiled_flatten(shuffle_weights(weights, layer_type='linear'), big_tile_size)
        f.write('\n'.join(dram_layout(final_weights)))

    result = np.matmul(input.astype(np.int32), weights.astype(np.int32))
    output = result.flatten().tolist()
    output = [str(x) for x in output]
    with open('output.txt', 'w') as f:
        f.write('\n'.join(output))


def get_im2col_indices(x_shape, field_height, field_width, padding=1, stride=1):
    # First figure out what the size of the output should be
    N, C, H, W = x_shape
    assert (H + 2 * padding - field_height) % stride == 0
    assert (W + 2 * padding - field_height) % stride == 0
    out_height = np.int32((H + 2 * padding - field_height) / stride + 1)
    out_width = np.int32((W + 2 * padding - field_width) / stride + 1)

    i0 = np.repeat(np.arange(field_height), field_width)
    i0 = np.tile(i0, C)
    i1 = stride * np.repeat(np.arange(out_height), out_width)
    j0 = np.tile(np.arange(field_width), field_height * C)
    j1 = stride * np.tile(np.arange(out_width), out_height)
    i = i0.reshape(-1, 1) + i1.reshape(1, -1)
    j = j0.reshape(-1, 1) + j1.reshape(1, -1)

    k = np.repeat(np.arange(C), field_height * field_width).reshape(-1, 1)

    return (k, i, j)


def im2col_indices(x, field_height, field_width, padding=1, stride=1):
    """ An implementation of im2col based on some fancy indexing """
    # Zero-pad the input
    p = padding
    x_padded = np.pad(x, ((0, 0), (0, 0), (p, p), (p, p)), mode='constant')

    k, i, j = get_im2col_indices(x.shape, field_height, field_width, padding,
                                 stride)

    cols = x_padded[:, k, i, j]
    C = x.shape[1]
    cols = cols.transpose(1, 2, 0).reshape(field_height * field_width * C, -1)
    return cols

def conv_forward_im2col(x, w, b, conv_param):
    """
    A fast implementation of the forward pass for a convolutional layer
    based on im2col and col2im.
    """
    N, C, H, W = x.shape
    num_filters, _, filter_height, filter_width = w.shape
    stride, pad = conv_param['stride'], conv_param['pad']

    # Check dimensions

    assert (W + 2 * pad - filter_width) % stride == 0, 'width does not work'
    assert (H + 2 * pad - filter_height) % stride == 0, 'height does not work'

    # Create output
    out_height = (H + 2 * pad - filter_height) // stride + 1
    out_width = (W + 2 * pad - filter_width) // stride + 1
    out = np.zeros((N, num_filters, out_height, out_width), dtype=x.dtype)

    # x_cols = im2col_indices(x, w.shape[2], w.shape[3], pad, stride)
    x_cols = im2col_indices(x, w.shape[2], w.shape[3], pad, stride)
    res = w.reshape((w.shape[0], -1)).dot(x_cols) + b.reshape(-1, 1)

    out = res.reshape(w.shape[0], out.shape[2], out.shape[3], x.shape[0])
    out = out.transpose(3, 0, 1, 2)

    cache = (x, w, b, conv_param, x_cols)
    return out, cache

def pad_conv(layer_data):
    x = layer_data['input']
    out = layer_data['output']
    wgt = layer_data['params']['weight']
    b = layer_data['params']['bias']
    if x.shape[-1] % GENESYS_CFG['ARRAY_M'] != 0:
        ic_init = x.shape[-1]
        ic_pad = (GENESYS_CFG['ARRAY_M'] - ic_init) % GENESYS_CFG['ARRAY_M']
        assert (ic_pad + ic_init) % GENESYS_CFG['ARRAY_M'] == 0
        padding = (0, ic_pad)
        x_pad = ((0, 0), (0, 0), (0, 0), padding)

        x = np.pad(x, x_pad, "constant")
        assert wgt.shape[-1] == ic_init
        wgt = np.pad(wgt, x_pad, "constant")

    if out.shape[-1] % GENESYS_CFG['ARRAY_N'] != 0:
        oc_init = out.shape[-1]
        oc_pad = (GENESYS_CFG['ARRAY_N'] - oc_init) % GENESYS_CFG['ARRAY_N']
        assert (oc_pad + oc_init) % GENESYS_CFG['ARRAY_N'] == 0
        padding = (0, oc_pad)
        out_pad = ((0, 0), (0, 0), (0, 0), padding)
        out = np.pad(out, out_pad, "constant")
        assert wgt.shape[-2] == oc_init
        wgt_pad = ((0, 0), (0, 0), padding, (0, 0))
        wgt = np.pad(wgt, wgt_pad, "constant")
        assert b.shape[0] == oc_init
        b = np.pad(b, padding, "constant")
    return x, wgt, b, out


def pad_gemm(layer_data):
    x = layer_data['input']
    out = layer_data['output']
    wgt = layer_data['params']['weight']
    b = layer_data['params']['bias']
    if x.shape[-1] % GENESYS_CFG['ARRAY_M'] != 0:
        ic_init = x.shape[-1]
        ic_pad = (GENESYS_CFG['ARRAY_M'] - ic_init) % GENESYS_CFG['ARRAY_M']
        assert (ic_pad + ic_init) % GENESYS_CFG['ARRAY_M'] == 0
        padding = (0, ic_pad)
        x_pad = ((0, 0), padding)

        x = np.pad(x, x_pad, "constant")
        assert wgt.shape[0] == ic_init
        wgt_pad = (padding, (0, 0))
        wgt = np.pad(wgt, wgt_pad, "constant")

    if out.shape[-1] % GENESYS_CFG['ARRAY_N'] != 0:
        oc_init = out.shape[-1]
        oc_pad = (GENESYS_CFG['ARRAY_N'] - oc_init) % GENESYS_CFG['ARRAY_N']
        assert (oc_pad + oc_init) % GENESYS_CFG['ARRAY_N'] == 0
        padding = (0, oc_pad)
        out_pad = ((0, 0), padding)
        out = np.pad(out, out_pad, "constant")
        assert wgt.shape[-1] == oc_init
        wgt_pad = ((0, 0), padding)
        wgt = np.pad(wgt, wgt_pad, "constant")
        assert b.shape[0] == oc_init
        b = np.pad(b, padding, "constant")
    return x, wgt, b, out

def conv_forward_naive(x, w, b, conv_param):
    """
    A naive implementation of the forward pass for a convolutional layer.
    The input consists of N data points, each with C channels, height H and
    width W. We convolve each input with F different filters, where each filter
    spans all C channels and has height HH and width HH.
    Input:
    - x: Input data of shape (N, C, H, W)
    - w: Filter weights of shape (F, C, HH, WW)
    - b: Biases, of shape (F,)
    - conv_param: A dictionary with the following keys:
      - 'stride': The number of pixels between adjacent receptive fields in the
        horizontal and vertical directions.
      - 'pad': The number of pixels that will be used to zero-pad the input.
    Returns a tuple of:
    - out: Output data, of shape (N, F, H', W') where H' and W' are given by
      H' = 1 + (H + 2 * pad - HH) / stride
      W' = 1 + (W + 2 * pad - WW) / stride
    - cache: (x, w, b, conv_param)
    """
    out = None

    stride = conv_param['stride']
    pad = conv_param['pad']

    N, C, H, W = x.shape
    F, C_filter, HH, WW = w.shape
    assert C == C_filter, 'Number of channels are not equal between input and filter'
    ###########################################################################
    # TODO: Implement the convolutional forward pass.                         #
    # Hint: you can use the function np.pad for padding.                      #
    ###########################################################################
    x_pad = np.pad(x, ((0, 0), (0, 0), (pad, pad), (pad, pad)), 'constant')

    H_new = int(1 + (H + 2*pad - HH) / stride)
    W_new = int(1 + (W + 2*pad - WW) / stride)

    out = np.zeros((N, F, H_new, W_new), dtype=x.dtype)

    last_row = H + 2*pad - HH + 1
    last_col = W + 2*pad - WW + 1

    for f in range(F):
        i_out = 0
        for i in range(0, last_row, stride):
            j_out = 0
            for j in range(0, last_col, stride):
                x_current = x_pad[:, :, i:(i+HH), j:(j+WW)]
                out[:, f, i_out, j_out] = np.dot(x_current.reshape((N, -1)), w[f].flatten()) + b[f]
                j_out += 1
            i_out += 1
    ###########################################################################
    #                             END OF YOUR CODE                            #
    ###########################################################################
    cache = (x, w, b, conv_param)
    return out, cache

def manual_gemm(inputs, weights):
    M = inputs.shape[0]
    N = inputs.shape[1]
    P = weights.shape[1]
    outputs = np.zeros((M, P), dtype=np.int32)
    inputs = inputs.astype(np.int32)
    weights = weights.astype(np.int32)
    compilation_info = {i: [] for i in range(N)}
    for p in range(P):
        for n in range(N):
            for m in range(M):
                partial_sum = inputs[m, n] * weights[n, p]
                outputs[m, p] += partial_sum

                if (m, p) == (0, 512):
                    all_coords = (m, n, p)
                    icoord = (m, n)
                    icoord_idx = np.ravel_multi_index([m, n], inputs.shape)
                    wcoord = (n, p)
                    wcoord_idx = np.ravel_multi_index([n, p], weights.shape)
                    ocoord = (m, p)
                    ocoord_idx = np.ravel_multi_index([m, p], outputs.shape)
                    compilation_info[n].append(
                        f'"{all_coords}", {ocoord_idx}, {icoord_idx}, {wcoord_idx}, {inputs[icoord]}, {weights[wcoord]}, {partial_sum}')
    return outputs, compilation_info

def manual_conv(inputs, weights, cdlt, layout="nhwc"):
    if layout == "nhwc":
        N, IH, IW, IC = inputs.shape
        KH, KW, IC_, OC = weights.shape
        # KH, KW, OC, IC_ = weights.shape
        N_, OH, OW, OC_ = cdlt.outputs[0].shape
        out_shape = cdlt.outputs[0].shape
    else:
        N, IC, IH, IW = inputs.shape
        OC, IC_, KH, KW,  = weights.shape
        N_, OH, OW, OC_ = cdlt.outputs[0].shape
        out_shape = (N_, OC_, OH, OW)
    assert N_ == N
    assert IC == IC_
    assert OC == OC_
    outputs = np.zeros(out_shape, dtype=np.int32)
    inputs = inputs.astype(np.int32)
    weights = weights.astype(np.int32)
    stride = cdlt.required_params['stride'].value
    compilation_info = {i: [] for i in range(IC)}
    if layout == "nhwc":
        for oc in range(OC):
            for n in range(N):
                for ic in range(IC):
                    for kh in range(KH):
                        for kw in range(KW):
                            for y in range(OH):
                                for x in range(OW):


                                    partial_sum = inputs[n, kh + y*stride, kw + x*stride, ic] * weights[kh, kw, ic, oc]
                                    outputs[n, y, x, oc] += partial_sum
                                    if (n, y, x, oc) == (0,0,0,0):
                                        all_coords = (oc, n, ic, kh, kw, y, x)
                                        icoord = (n, kh + y*stride, kw + x*stride, ic)
                                        icoord_idx = np.ravel_multi_index([n, kh + y*stride, kw + x*stride, ic], inputs.shape)
                                        wcoord = (kh, kw, ic, oc)
                                        wcoord_idx = np.ravel_multi_index([kh, kw, ic, oc], weights.shape)
                                        ocoord = (n, y, x, oc)
                                        ocoord_idx = np.ravel_multi_index([n, y, x, oc], outputs.shape)
                                        compilation_info[ic].append(f'"{all_coords}", {ocoord_idx}, {icoord_idx}, {wcoord_idx}, {inputs[icoord]}, {weights[wcoord]}, {partial_sum}')

                                    # outputs[n, y, x, oc] += inputs[n, kh + y*stride, kw + x*stride, ic] * weights[kh, kw, oc, ic]

    else:
        compilation_info = {}
        for oc in range(OC):
            for n in range(N):
                for ic in range(IC):
                    for kh in range(KH):
                        for kw in range(KW):
                            for y in range(OH):
                                for x in range(OW):
                                    outputs[n, oc, y, x] += inputs[n, ic, kh + y * stride, kw + x * stride] * weights[
                                        oc, ic, kh, kw]
        outputs = outputs.transpose(0, 2, 3, 1)

    return outputs, compilation_info

def generate_random_values(cdlt, model_name, layer_name, **kwargs):
    if "conv" in layer_name:
        generate_random_values_conv(cdlt, model_name, layer_name, **kwargs)
    else:
        assert "gemm" in layer_name
        generate_random_values_gemm(cdlt, model_name, layer_name, **kwargs)


def generate_random_values_conv(cdlt, model_name, layer_name,
                                base_path=".",
                                format="nhwc",
                                use_random=True,
                                fixed_values=None,
                                actual_data=False):

    input_dims = cdlt.inputs[0].shape
    weight_dims = cdlt.inputs[1].shape
    out_dims = cdlt.outputs[0].shape
    stride = cdlt.required_params['stride'].value
    pad = cdlt.required_params['pad'].value
    if actual_data:
        layer_num = 0
        layer_name = "conv"
        input, weights, bias, output = get_model_values(model_name, layer_name, layer_num)
        assert input.shape == input_dims
        assert weights.shape == weight_dims
        assert output.shape == out_dims
    if use_random:
        input = np.random.randint(low=0, high=127, size=input_dims, dtype=np.int8)
        weights = np.random.randint(low=0, high=127, size=weight_dims, dtype=np.int8)
    elif fixed_values is not None:
        if "input" in fixed_values:
            assert "input" in fixed_values and "weights" in fixed_values
            input = np.zeros(input_dims, dtype=np.int8).reshape(-1)
            for i in range(np.prod(input_dims)):
                input[i] = fixed_values['input']
            input = input.reshape(input_dims)

            weights = np.zeros(weight_dims, dtype=np.int8).reshape(-1)
            for j in range(np.prod(weight_dims)):
                weights[j] = fixed_values['weights']
            weights = weights.reshape(weight_dims)
        else:
            assert "folder_path" in fixed_values
            with open(f'{fixed_values["folder_path"]}/input_raw.txt', 'r') as f:
                input = np.asarray([np.int8(l) for l in f.read().splitlines()], dtype=np.int8).reshape(input_dims)

            with open(f'{fixed_values["folder_path"]}/weights_raw.txt', 'r') as f:
                weights = np.asarray([np.int8(l) for l in f.read().splitlines()], dtype=np.int8).reshape(weight_dims)
            with open(f'{fixed_values["folder_path"]}/output.txt', 'r') as f:
                test_outputs = np.asarray([np.int32(l) for l in f.read().splitlines()], dtype=np.int32).reshape(out_dims)
            # fixed_values['outputs'] = test_outputs
            #
            # other_test, ic_vals = manual_conv(input, weights, cdlt, layout="nhwc")
            # with open(f'{base_path}/out_coords.txt', 'w') as f:
            #     for k, v in ic_vals.items():
            #         # compilation_info[ic].append(
            # #         #     f"{all_coords}, {icoord}, {wcoord}, {inputs[icoord]}, {weights[wcoord]}, {partial_sum}")
            #         # all_coords = (oc, n, ic, kh, kw, y, x)
            # #         # icoord = (n, kh + y * stride, kw + x * stride, ic)
            # #         # wcoord = (kh, kw, ic, oc)
            # #         compilation_info[ic].append(
            # #             f'"{all_coords}", "{(n, y, x, oc)}", "{icoord}", "{wcoord}", "{inputs[icoord]}", "{weights[wcoord]}", {partial_sum}')
            #
            #         f.write(f'IC={k}, "(oc, n, ic, kh, kw, y, x)", O_idx, I_idx, W_idx, I_val, W_val, partial\n')
            #         for l in v:
            #             f.write("," + l + "\n")
            # np.testing.assert_allclose(other_test, test_outputs)

    else:

        input = np.zeros(input_dims, dtype=np.int8).reshape(-1)
        for i in range(np.prod(input_dims)):
            input[i] = i % 128
        input = input.reshape(input_dims)
        cf_weight_dims = [weight_dims[i] for i in WEIGHTS_CL_TO_CF]
        weights = np.zeros(cf_weight_dims, dtype=np.int8).reshape(-1)
        for j in range(np.prod(weight_dims)):
            weights[j] = j % 128
        weights = weights.reshape(cf_weight_dims).transpose(*(WEIGHTS_CF_TO_CL))


    with open(f'{base_path}/input_shuffled.txt', 'w') as f:
        f.write('\n'.join(dram_layout(input)))

    with open(f'{base_path}/input_raw.txt', 'w') as f:
        f.write('\n'.join([str(i) for i in input.flatten().tolist()]))

    with open(f'{base_path}/weights_shuffled.txt', 'w') as f:
        f.write('\n'.join(dram_layout(shuffle_weights(weights))))

    with open(f'{base_path}/weights_shuffled_raw.txt', 'w') as f:
        f.write('\n'.join([str(i) for i in shuffle_weights(weights).flatten().tolist()]))

    with open(f'{base_path}/weights_raw.txt', 'w') as f:
        f.write('\n'.join([str(i) for i in weights.flatten().tolist()]))



    if format.lower() == "nhwc":
        input = input.transpose(0, 3, 1, 2)
        # Need to flip from (KH, KW, IC, OC) to (OC, IC, KH, KW)
        weights = weights.transpose(*tuple(WEIGHTS_CL_TO_CF))

    # test_output = manual_conv(input, weights, cdlt, layout="nchw")

    conv_param = {'stride': stride, 'pad': 0}
    b = np.zeros(weights.shape[0], dtype=np.int32)
    output, _ = conv_forward_im2col(input.astype(np.int32), weights.astype(np.int32), b, conv_param)
    # output, _ = conv_forward_naive(input.astype(np.int32), weights.astype(np.int32), b, conv_param)
    output = output.transpose(0, 2, 3, 1)
    if fixed_values is not None and "outputs" in fixed_values:
        np.testing.assert_allclose(output, fixed_values["outputs"])

    # np.testing.assert_allclose(output, test_output)
    output = output.flatten().tolist()
    output = [str(x) for x in output]

    # Write outputs to file
    with open(f'{base_path}/output.txt', 'w') as f:
        f.write('\n'.join(output))

    # if len(cdlt.inputs) == 3:
    #     bias = model.bias.detach().numpy()
    #     print(bias.dtype)
    #     bias = bias.flatten().tolist()
    #     bias = [str(x) for x in bias]
    #     with open(f'{base_path}/bias.txt', 'w') as f:
    #         f.write('\n'.join(bias))



def generate_random_values_gemm(cdlt, model_name, layer_name,
                                base_path=".",
                                format="nhwc",
                                use_random=True,
                                fixed_values=None,
                                actual_data=False):
    input_dims = cdlt.inputs[0].shape
    weight_dims = cdlt.inputs[1].shape
    out_dims = cdlt.outputs[0].shape
<<<<<<< HEAD
    output = None
    if actual_data:
        layer_num = 0
        layer_name = "linear"
        input, weights, bias, output = get_model_values(model_name, layer_name, layer_num)
        assert input.shape == input_dims
        assert weights.shape == weight_dims
        assert output.shape == out_dims
    elif use_random:
=======
    # Map {level : {loop_variable : tile_size}}
    tiling_parameters = cdlt.param_tiling
    # DRAM tiling is in level 1.
    dram_tiling = tiling_parameters[1]
    if use_random:
>>>>>>> ab1ba55d
        input = np.random.randint(low=0, high=127, size=input_dims, dtype=np.int8)
        weights = np.random.randint(low=0, high=127, size=weight_dims, dtype=np.int8)
    elif fixed_values is not None:
        if "input" in fixed_values:
            assert "input" in fixed_values and "weights" in fixed_values
            input = np.zeros(input_dims, dtype=np.int8).reshape(-1)
            for i in range(np.prod(input_dims)):
                input[i] = fixed_values['input']
            input = input.reshape(input_dims)

            weights = np.zeros(weight_dims, dtype=np.int8).reshape(-1)
            for j in range(np.prod(weight_dims)):
                weights[j] = fixed_values['weights']
            weights = weights.reshape(weight_dims)
        else:
            assert "folder_path" in fixed_values
            with open(f'{fixed_values["folder_path"]}/input_raw.txt', 'r') as f:
                input = np.asarray([np.int8(l) for l in f.read().splitlines()], dtype=np.int8).reshape(input_dims)

            with open(f'{fixed_values["folder_path"]}/weights_raw.txt', 'r') as f:
                weights = np.asarray([np.int8(l) for l in f.read().splitlines()], dtype=np.int8).reshape(weight_dims)
            with open(f'{fixed_values["folder_path"]}/output.txt', 'r') as f:
                test_outputs = np.asarray([np.int32(l) for l in f.read().splitlines()], dtype=np.int32).reshape(out_dims)
            other_test, ic_vals = manual_gemm(input, weights)

            with open(f'{base_path}/out_coords.txt', 'w') as f:
                for k, v in ic_vals.items():
                    # f'"{all_coords}", {ocoord_idx}, {icoord_idx}, {wcoord_idx}, {inputs[icoord]}, {weights[wcoord]}, {partial_sum}')

                    # f.write(f'IC={k}, "(m, n, p)", O_idx, I_idx, W_idx, I_val, W_val, partial\n')
                    for l in v:
                        f.write(f"IC={k}, " + "," + l + "\n")
            np.testing.assert_allclose(other_test, test_outputs)
    else:

        input = np.zeros(input_dims, dtype=np.int8).reshape(-1)
        for i in range(np.prod(input_dims)):
            input[i] = i % 128
        input = input.reshape(input_dims)
        weights = np.zeros(weight_dims, dtype=np.int8).reshape(-1)
        for j in range(np.prod(weight_dims)):
            weights[j] = j % 128
        weights = weights.reshape(weight_dims)

    #
    with open(f'{base_path}/input_shuffled.txt', 'w') as f:
        f.write('\n'.join(dram_layout(input)))
    #
    with open(f'{base_path}/input_raw.txt', 'w') as f:
        f.write('\n'.join([str(i) for i in input.flatten().tolist()]))
    #
    with open(f'{base_path}/weights_shuffled.txt', 'w') as f:
        f.write('\n'.join(dram_layout(tiled_flatten(shuffle_weights(weights, layer_type="gemm"), dram_tiling))))
    #
    with open(f'{base_path}/weights_shuffled_raw.txt', 'w') as f:
        f.write('\n'.join([str(i) for i in tiled_flatten(shuffle_weights(weights, layer_type="gemm"), dram_tiling).tolist()]))
    #
    with open(f'{base_path}/weights_raw.txt', 'w') as f:
        f.write('\n'.join([str(i) for i in weights.flatten().tolist()]))

    #
    # # test_output = manual_conv(input, weights, cdlt, layout="nchw")
    if output is None:
        output = np.dot(np.int32(input), np.int32(weights))
        #
        # # np.testing.assert_allclose(output, test_output)
    output = output.flatten().tolist()
    output = [str(x) for x in output]

    # # Write outputs to file
    with open(f'{base_path}/output.txt', 'w') as f:
        f.write('\n'.join(output))


def get_model_values(model_name, layer_name, layer_num, write_data=False):
    if model_name == "resnet18":
        layer_data, model = get_resnet18(True, layer_name, layer_num)
    elif model_name == "resnet50":
        layer_data, model = get_resnet50(True, layer_name, layer_num)
    else:
        raise RuntimeError

    if "conv" in layer_name.lower():
        x, wgt, b, out = pad_conv(layer_data)
    else:
        assert "linear" in layer_name.lower() or "gemm" in layer_name.lower()
        x, wgt, b, out = pad_gemm(layer_data)
    if write_data:
        base_filename = f'{model_name}_{layer_name.lower()}'

        with open(f'{base_filename}_input_i8.txt', 'w') as f:
            # f.write('\n'.join(dram_layout(x)))
            f.write('\n'.join([str(i) for i in x.flatten()]))

        with open(f'{base_filename}_weights_i8.txt', 'w') as f:
            # f.write('\n'.join(dram_layout(shuffle_weights(wgt))))
            f.write('\n'.join([str(i) for i in wgt.flatten()]))

        out = out.flatten().tolist()
        out = [str(x) for x in out]
        with open(f'{base_filename}_output_i32.txt', 'w') as f:
            f.write('\n'.join(out))

        b = b.flatten().tolist()
        b = [str(x) for x in b]
        with open(f'{base_filename}_bias_i32.txt', 'w') as f:
            f.write('\n'.join(b))
    else:
        return x, wgt, b, out<|MERGE_RESOLUTION|>--- conflicted
+++ resolved
@@ -667,7 +667,9 @@
     input_dims = cdlt.inputs[0].shape
     weight_dims = cdlt.inputs[1].shape
     out_dims = cdlt.outputs[0].shape
-<<<<<<< HEAD
+    tiling_parameters = cdlt.param_tiling
+    # DRAM tiling is in level 1.
+    dram_tiling = tiling_parameters[1]
     output = None
     if actual_data:
         layer_num = 0
@@ -677,13 +679,6 @@
         assert weights.shape == weight_dims
         assert output.shape == out_dims
     elif use_random:
-=======
-    # Map {level : {loop_variable : tile_size}}
-    tiling_parameters = cdlt.param_tiling
-    # DRAM tiling is in level 1.
-    dram_tiling = tiling_parameters[1]
-    if use_random:
->>>>>>> ab1ba55d
         input = np.random.randint(low=0, high=127, size=input_dims, dtype=np.int8)
         weights = np.random.randint(low=0, high=127, size=weight_dims, dtype=np.int8)
     elif fixed_values is not None:
