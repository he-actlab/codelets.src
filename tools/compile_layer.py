import argparse
import os
from pathlib import Path
import json
from codelets.compiler.program import CodeletProgram
from examples.genesys.genesys_qmodels import generate_random_values
from examples.genesys import compile_genesys_layer, compile_genesys, get_arch
import pprint

BENCHMARKS = ['reference_fc1', 'resnet_50_v2_fc1', 'resnet_50_v2_c1', 'resnet_50_v2_c2', 'vgg_16_fc1', 'vgg_16_c2',
                  'inceptionv3_fc1', 'inceptionv3_c1', 'squeezenet_c1', 'squeezenet_c2', 'mobilenet_v3_large_c1',
                  'mobilenet_v3_large_c2', 'googlenet_fc1', 'bert_large_ffn_fc1', 'bert_large_ffn_fc2',
                  'bert_large_self_attn_kqv_gen', 'bert_large_self_attn_qk', 'bert_large_self_attn_vqk',
                  'bert_large_self_attn_zw', 'dlrm_mlp_top_1', 'dlrm_mlp_top_2', 'dlrm_mlp_top_3', 'dlrm_mlp_top_4']
BENCHMARK_GEMM = [f"{b}_gemm" for b in BENCHMARKS]
ALL_LAYER_NAMES = ["resnet18_relu", "resnet18_add", "resnet18_conv", "resnet18_conv_bias", "resnet18_gemm", "resnet18_globalaveragepool",
                   "resnet18_train_batchnormalization", "lenet_averagepool", "lenet_conv",
<<<<<<< HEAD
                   "lenet_gemm", "lenet_bn_conv", "custom_conv_conv", "custom_gemm_gemm", "cc1_conv"] + BENCHMARK_GEMM
ALL_MODEL_NAMES = ["resnet18", "resnet50", "lenet", "lenet_bn", "custom_conv", "custom_gemm", "cc1"]
=======
                   "lenet_gemm", "lenet_bn_conv", "custom_conv_conv", "custom_gemm_gemm", "custom_conv_tiled_ic_conv"]
ALL_MODEL_NAMES = ["resnet18", "resnet50", "lenet", "lenet_bn", "custom_conv", "custom_gemm", "custom_conv_tiled_ic"]
>>>>>>> bb97c406
ALL_MODEL_TRAIN_NAMES = ["resnet18_train", "resnet50_train", "lenet_train"]


CWD = Path(f"{__file__}").parent
BENCH_DIR = f"{CWD}/input_files"

def str2bool(v):
    if isinstance(v, bool):
        return v
    if v.lower() in ('yes', 'true', 't', 'y', '1'):
        return True
    elif v.lower() in ('no', 'false', 'f', 'n', '0'):
        return False
    else:
        raise argparse.ArgumentTypeError('Boolean value expected.')

def create_dirs(fpath, dir_ext):
    cwd = Path(f"{__file__}").parent
    base_path = Path(f"{cwd}/compilation_output/{Path(fpath).stem}{dir_ext}")

    if not Path(f"{base_path}").exists():
        try:
            os.makedirs(base_path)
        except OSError as e:
            print(f"Creation of directory {base_path} failed:\n {e}")
        else:
            print(f"Successfully created of directory {base_path}")
    else:
        print(f"Directory {base_path} already exists.")
    return base_path

def store_values(program, model_name, base_path, load_path=None, use_random=True, actual_data=False):

    cdlt = program.codelets[0]
    if load_path:
        fixed_values = {"folder_path": f"{CWD}/compilation_output/{load_path}"}
    else:
        fixed_values = None
    generate_random_values(cdlt, model_name, cdlt.op_name,
                           base_path=base_path,
                           use_random=use_random,
                           fixed_values=fixed_values,
                           actual_data=actual_data)


def store_outputs(model_name,
                  layer_name,
                  training_mode,
                  batch_size=1,
                  verbose=False,
                  emit_to_stdout=None,
                  load_path=None,
                  dir_ext=None,
                  actual_data=False,
                  use_random=False):
    name = model_name
    tile_method = "min_tiles"
    # tile_method = "valid_split"

    if layer_name is not None:
        name = f"{name}_{layer_name}"
    elif training_mode:
        name = f"{name}_train"
    tiling_path = None
    store_tiling = False
    store_json_output = False
    json_output_filename = None
    update_cfg_dtypes = False

    BENCH_DIR = Path(f"{CWD}/../benchmarks").absolute()
    print(f"Creating compilation output for {name}\n")

    if name in ALL_LAYER_NAMES:
        program = compile_genesys_layer(name,
                                  update_cfg_dtypes=update_cfg_dtypes,
                                  tiling_path=tiling_path,
                                  store_tiling=store_tiling,
                                  store_checkpoint=False,
                                  store_json_output=store_json_output,
                                  json_output_filename=json_output_filename,
                                  verbose=verbose,
                                  benchmark_path=BENCH_DIR,
                                  factor_fn='default',
                                batch_size=batch_size,
                                do_hoist_stage=True,
                                tiling_search_algorithm=tile_method,
                                        do_tile_stage=True,
                                print_config=False
                                  )
    elif name in ALL_MODEL_NAMES:
        program = compile_genesys(name,
                                  train=False,
                                  update_cfg_dtypes=update_cfg_dtypes,
                                  tiling_path=tiling_path,
                                  batch_size=batch_size,
                                  store_tiling=store_tiling,
                                  store_json_output=store_json_output,
                                  json_output_filename=json_output_filename,
                                  verbose=verbose,
                                  benchmark_path=BENCH_DIR,
                                  factor_fn='default',
                                  print_config=False
                                  )
    elif name in ALL_MODEL_TRAIN_NAMES:
        name = name.split("_")[0]
        program = compile_genesys(name,
                                  train=True,
                                  update_cfg_dtypes=update_cfg_dtypes,
                                  tiling_path=tiling_path,
                                  batch_size=batch_size,
                                  store_tiling=store_tiling,
                                  store_json_output=store_json_output,
                                  json_output_filename=json_output_filename,
                                  verbose=verbose,
                                  benchmark_path=BENCH_DIR,
                                  factor_fn='default',
                                  print_config=False
                                  )
    else:
        raise RuntimeError(f"Invalid layer name for compilation : {name}")

    arch_cfg = get_arch(None, None, update_cfg_dtypes)
    print(f"Configuration for program:")
    pprint.pprint(arch_cfg)
    if emit_to_stdout is not None:
        assert isinstance(emit_to_stdout, str)
        if "json" in emit_to_stdout:
            pprint.pprint(program.emit(emit_to_stdout))
        else:
            print(program.emit(emit_to_stdout))

    base_path = store_compilation_output(program, "arch_cfg", extension="json", arch_cfg=arch_cfg, dir_ext=dir_ext)
    store_compilation_output(program, "operations_idx", extension="txt", dir_ext=dir_ext)
    store_compilation_output(program, "json", extension="json", dir_ext=dir_ext)
    store_compilation_output(program, "string_final", extension="txt", dir_ext=dir_ext)
    store_compilation_output(program, "decimal", extension="txt", dir_ext=dir_ext)
    store_compilation_output(program, "binary", extension="txt", dir_ext=dir_ext)
    store_values(program, model_name, base_path, use_random=use_random, load_path=load_path, actual_data=actual_data)

def store_compilation_output(program: CodeletProgram, output_type, extension="txt", dir_ext=None, arch_cfg=None):
    if dir_ext:
        dir_ext = f"_{dir_ext}"
    else:
        dir_ext = ""
    out_path = create_dirs(program.name, dir_ext)
    if output_type == "arch_cfg":
        result = arch_cfg
    else:
        result = program.emit(output_type)
    if not isinstance(result, str):
        assert isinstance(result, dict)
        result = json.dumps(result, indent=2)
    with open(f"{out_path}/{program.name}_{output_type}.{extension}", "w") as outfile:
        outfile.write(result)
    return out_path

if __name__ == "__main__":
    # all_benchmarks =  ['reference_fc1', 'resnet_50_v2_fc1', 'resnet_50_v2_c1', 'resnet_50_v2_c2', 'vgg_16_fc1', 'vgg_16_c2',
    #                'inceptionv3_fc1', 'inceptionv3_c1', 'squeezenet_c1', 'squeezenet_c2', 'mobilenet_v3_large_c1',
    #                'mobilenet_v3_large_c2', 'googlenet_fc1', 'bert_large_ffn_fc1', 'bert_large_ffn_fc2',
    #                'bert_large_self_attn_kqv_gen', 'bert_large_self_attn_qk', 'bert_large_self_attn_vqk',
    #                'bert_large_self_attn_zw', 'dlrm_mlp_top_1', 'dlrm_mlp_top_2', 'dlrm_mlp_top_3', 'dlrm_mlp_top_4']
    # for b in all_benchmarks:
    #     store_outputs(b, 'gemm', False, 1,
    #               False,
    #               None,
    #               use_random=True,
    #               dir_ext=False,
    #               actual_data=False)
    argparser = argparse.ArgumentParser(description='ONNX Benchmark Generator')
    argparser.add_argument('-m', '--model_name', required=True,
                           help='Name of the benchmark to compile.')
    argparser.add_argument('-de', '--dir_ext', required=False, default=None,
                           help='Storage name for directory')
    argparser.add_argument('-lp', '--load_path', required=False, default=None,
                           help='Load previous values for compilation test values.')
    argparser.add_argument('-l', '--layer_name', required=False, default=None,
                           help='Type fo output format')
    argparser.add_argument('-t', '--training_mode', type=str2bool, nargs='?', default=False,
                           const=True, help='Whether or not the model is in training mode')
    argparser.add_argument('-e', '--emit_to_stdout', required=False, default=None,
                           help='If unset, does not emit the compiled program.'
                                'Otherwise, emits using the specified output type.')
    argparser.add_argument('-r', '--use_random',type=str2bool, nargs='?', default=True,
                           const=True, help='Compile layer with randomized output')
    argparser.add_argument('-a', '--actual_data',type=str2bool, nargs='?', default=False,
                           const=True, help='Compile layer with actual data from layer')
    argparser.add_argument('-v', '--verbose',type=str2bool, nargs='?', default=False,
                           const=True, help='Compiel with verbose output')
    argparser.add_argument('-bs', '--batch_size', default=1, type=int)
    args = argparser.parse_args()
    #
    store_outputs(args.model_name, args.layer_name, args.training_mode,
                  args.batch_size,
                  args.verbose,
                  args.emit_to_stdout,
                  use_random=args.use_random,
                  dir_ext=args.dir_ext,
                  actual_data=args.actual_data)<|MERGE_RESOLUTION|>--- conflicted
+++ resolved
@@ -15,13 +15,9 @@
 BENCHMARK_GEMM = [f"{b}_gemm" for b in BENCHMARKS]
 ALL_LAYER_NAMES = ["resnet18_relu", "resnet18_add", "resnet18_conv", "resnet18_conv_bias", "resnet18_gemm", "resnet18_globalaveragepool",
                    "resnet18_train_batchnormalization", "lenet_averagepool", "lenet_conv",
-<<<<<<< HEAD
                    "lenet_gemm", "lenet_bn_conv", "custom_conv_conv", "custom_gemm_gemm", "cc1_conv"] + BENCHMARK_GEMM
 ALL_MODEL_NAMES = ["resnet18", "resnet50", "lenet", "lenet_bn", "custom_conv", "custom_gemm", "cc1"]
-=======
-                   "lenet_gemm", "lenet_bn_conv", "custom_conv_conv", "custom_gemm_gemm", "custom_conv_tiled_ic_conv"]
-ALL_MODEL_NAMES = ["resnet18", "resnet50", "lenet", "lenet_bn", "custom_conv", "custom_gemm", "custom_conv_tiled_ic"]
->>>>>>> bb97c406
+
 ALL_MODEL_TRAIN_NAMES = ["resnet18_train", "resnet50_train", "lenet_train"]
 
 
